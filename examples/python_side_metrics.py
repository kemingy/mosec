import logging
import multiprocessing as mp
import os
import pathlib
import tempfile
from typing import List
from wsgiref.simple_server import make_server

from mosec import Server, Worker
from mosec.errors import ValidationError

logger = logging.getLogger()
logger.setLevel(logging.DEBUG)
formatter = logging.Formatter(
    "%(asctime)s - %(process)d - %(levelname)s - %(filename)s:%(lineno)s - %(message)s"
)
sh = logging.StreamHandler()
sh.setFormatter(formatter)
logger.addHandler(sh)


# check the PROMETHEUS_MULTIPROC_DIR environment variable before import Prometheus
if not os.environ.get("PROMETHEUS_MULTIPROC_DIR"):
    metric_dir_path = os.path.join(tempfile.gettempdir(), "prometheus_multiproc_dir")
    pathlib.Path(metric_dir_path).mkdir(parents=True, exist_ok=True)
    os.environ["PROMETHEUS_MULTIPROC_DIR"] = metric_dir_path

from prometheus_client import (  # type: ignore  # noqa: E402
    CONTENT_TYPE_LATEST,
    CollectorRegistry,
    Counter,
    generate_latest,
    multiprocess,
)

metric_registry = CollectorRegistry()
multiprocess.MultiProcessCollector(metric_registry)
counter = Counter("inference_result", "statistic of result", ("status", "worker_id"))


def metric_app(environ, start_response):
    data = generate_latest(metric_registry)
    start_response(
        "200 OK",
        [("Content-Type", CONTENT_TYPE_LATEST), ("Content-Length", str(len(data)))],
    )
    return iter([data])


def metric_service(host="", port=8080):
    with make_server(host, port, metric_app) as httpd:
        httpd.serve_forever()


class Inference(Worker):
    def __init__(self):
        super().__init__()
        self.worker_id = str(self.id)

    def deserialize(self, data: bytes) -> int:
        json_data = super().deserialize(data)
        try:
            res = int(json_data.get("num"))
        except Exception as err:
            raise ValidationError(err)
        return res

    def forward(self, data: List[int]) -> List[bool]:
        avg = sum(data) / len(data)
        ans = [x >= avg for x in data]
        counter.labels(status="true", worker_id=self.worker_id).inc(sum(ans))
        counter.labels(status="false", worker_id=self.worker_id).inc(
            len(ans) - sum(ans)
        )
        return ans


if __name__ == "__main__":
<<<<<<< HEAD
=======
    """
    This example uses a dedicated process for metrics server.
    We also register the metrics server process as a daemon, so
    that when it exits the service is able to gracefully shutdown
    and restarted by the orchestrator.

    If you are concerned about the process consuming much resource,
    you could use a thread for the metrics server.
    """
>>>>>>> 9e2cfbbf
    # Run the metrics server in another process.
    metric_process = mp.Process(target=metric_service, daemon=True)
    metric_process.start()

    # Run the inference server
    server = Server()
    server.register_daemon("metric_process", metric_process)
    server.append_worker(Inference, num=2, max_batch_size=8)
    server.run()<|MERGE_RESOLUTION|>--- conflicted
+++ resolved
@@ -76,8 +76,6 @@
 
 
 if __name__ == "__main__":
-<<<<<<< HEAD
-=======
     """
     This example uses a dedicated process for metrics server.
     We also register the metrics server process as a daemon, so
@@ -87,7 +85,6 @@
     If you are concerned about the process consuming much resource,
     you could use a thread for the metrics server.
     """
->>>>>>> 9e2cfbbf
     # Run the metrics server in another process.
     metric_process = mp.Process(target=metric_service, daemon=True)
     metric_process.start()
