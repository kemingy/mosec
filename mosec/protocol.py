import logging
import socket
import struct
from itertools import zip_longest

logger = logging.getLogger(__name__)


class Protocol:
    """
    This private class implements the client-side
    protocol based on uds to communicate with the
    server hosted on mosec controller side.
    """

    # byte formats (https://docs.python.org/3/library/struct.html#format-characters)
    FORMAT_FLAG = "!H"
    FORMAT_BATCH = "!H"
    FORMAT_ID = "!I"
    FORMAT_LENGTH = "!I"

    # flags
    FLAG_OK = 1  # 200
    FLAG_BAD_REQUEST = 2  # 400
    FLAG_VALIDATION_ERROR = 4  # 422
    FLAG_INTERNAL_ERROR = 8  # 500

    # lengths
    LENGTH_TASK_FLAG = 2
    LENGTH_TASK_BATCH = 2
    LENGTH_TASK_ID = 4
    LENGTH_TASK_BODY_LEN = 4

    def __init__(
        self,
        name: str,
        addr: str,
        timeout: float = 2.0,
    ):
        """Initialize the protocol client

        Args:
            name (str): name of its belonging coordinator.
            addr (str): unix domain socket address in file system's namespace.
            timeout (float, optional): socket timeout. Defaults to 2.0 seconds.
        """
        self.socket = socket.socket(
            socket.AF_UNIX,
            socket.SOCK_STREAM,
        )
        self.socket.settimeout(timeout)
        self.name = name
        self.addr = addr

    def receive(self):
        """Receive tasks from the server"""
        flag = self.socket.recv(self.LENGTH_TASK_FLAG)
        batch_size_bytes = self.socket.recv(self.LENGTH_TASK_BATCH)
        batch_size = struct.unpack(self.FORMAT_BATCH, batch_size_bytes)[0]
        ids, payloads = [], []

        while batch_size > 0:
            batch_size -= 1
            id_bytes = self.socket.recv(self.LENGTH_TASK_ID)
            length_bytes = self.socket.recv(self.LENGTH_TASK_BODY_LEN)
            length = struct.unpack(self.FORMAT_LENGTH, length_bytes)[0]
            payload = _recv_all(self.socket, length)
            ids.append(id_bytes)
            payloads.append(payload)

<<<<<<< HEAD
        logger.debug("%s received %d tasks with ids: %s", self.name, len(ids), ids)
=======
        if logger.isEnabledFor(logging.DEBUG):
            logger.debug(
                "%s received %d tasks with ids: %s",
                self.name,
                len(ids),
                struct.unpack("!" + "I" * len(ids), b"".join(ids)),
            )
>>>>>>> 89b7d8e6
        return flag, ids, payloads

    def send(self, flag, ids, payloads):
        """Send results to the server"""
        data = bytearray()
        data.extend(struct.pack(self.FORMAT_FLAG, flag))
        batch_size = len(ids)
        data.extend(struct.pack(self.FORMAT_BATCH, batch_size))
        if batch_size > 0:
            for task_id, payload in zip_longest(ids, payloads, fillvalue=payloads[0]):
                length = struct.pack(self.FORMAT_LENGTH, len(payload))
                data.extend(task_id)
                data.extend(length)
                data.extend(payload)
        self.socket.sendall(data)
<<<<<<< HEAD
        logger.debug("%s sent %d tasks with ids: %s", self.name, len(ids), ids)
=======
        if logger.isEnabledFor(logging.DEBUG):
            logger.debug(
                "%s sent %d tasks with ids: %s",
                self.name,
                len(ids),
                struct.unpack("!" + "I" * len(ids), b"".join(ids)),
            )
>>>>>>> 89b7d8e6

    def open(self):
        """Open the socket connection"""
        self.socket.connect(self.addr)
        logger.info(f"{self.name} socket connected to {self.addr}")

    def close(self):
        """Close the socket connection"""
        self.socket.close()
        logger.info(f"{self.name} socket closed")


def _recv_all(conn, length):
    buffer = bytearray(length)
    mv = memoryview(buffer)
    size = 0
    while size < length:
        packet = conn.recv_into(mv)
        mv = mv[packet:]
        size += packet
    return buffer<|MERGE_RESOLUTION|>--- conflicted
+++ resolved
@@ -68,9 +68,6 @@
             ids.append(id_bytes)
             payloads.append(payload)
 
-<<<<<<< HEAD
-        logger.debug("%s received %d tasks with ids: %s", self.name, len(ids), ids)
-=======
         if logger.isEnabledFor(logging.DEBUG):
             logger.debug(
                 "%s received %d tasks with ids: %s",
@@ -78,7 +75,6 @@
                 len(ids),
                 struct.unpack("!" + "I" * len(ids), b"".join(ids)),
             )
->>>>>>> 89b7d8e6
         return flag, ids, payloads
 
     def send(self, flag, ids, payloads):
@@ -94,9 +90,6 @@
                 data.extend(length)
                 data.extend(payload)
         self.socket.sendall(data)
-<<<<<<< HEAD
-        logger.debug("%s sent %d tasks with ids: %s", self.name, len(ids), ids)
-=======
         if logger.isEnabledFor(logging.DEBUG):
             logger.debug(
                 "%s sent %d tasks with ids: %s",
@@ -104,7 +97,6 @@
                 len(ids),
                 struct.unpack("!" + "I" * len(ids), b"".join(ids)),
             )
->>>>>>> 89b7d8e6
 
     def open(self):
         """Open the socket connection"""
