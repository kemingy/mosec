check: lint test

PY_SOURCE_FILES=mosec tests examples setup.py 
RUST_SOURCE_FILES=src/*

install:
	pip install -e .[dev]

test:
	pytest tests -vv -s
	export RUST_BACKTRACE=1 && cargo test -vv

doc:
	cd docs && make html

clean:
	rm -rf build/ dist/ *.egg-info .pytest_cache
	find . -name '*.pyc' -type f -exec rm -rf {} +
	find . -name '__pycache__' -exec rm -rf {} +

package: clean
	python setup.py sdist bdist_wheel

publish: package
	twine upload dist/*

format:
	autoflake --in-place --recursive ${PY_SOURCE_FILES}
	isort --project=mosec ${PY_SOURCE_FILES}
	black ${PY_SOURCE_FILES}
	cargo +nightly fmt --all

lint:
	isort --check --diff --project=mosec ${PY_SOURCE_FILES}
	black --check --diff ${PY_SOURCE_FILES}
	flake8 ${PY_SOURCE_FILES} --count --show-source --statistics
	mypy --install-types --non-interactive ${PY_SOURCE_FILES}
<<<<<<< HEAD
<<<<<<< HEAD
	cargo +nightly fmt -- --check 
=======
	rustfmt --check ${RUST_SOURCE_FILES}
>>>>>>> origin/main
=======
	cargo +nightly fmt -- --check 
>>>>>>> 2af4d375

.PHONY: test doc<|MERGE_RESOLUTION|>--- conflicted
+++ resolved
@@ -35,14 +35,6 @@
 	black --check --diff ${PY_SOURCE_FILES}
 	flake8 ${PY_SOURCE_FILES} --count --show-source --statistics
 	mypy --install-types --non-interactive ${PY_SOURCE_FILES}
-<<<<<<< HEAD
-<<<<<<< HEAD
-	cargo +nightly fmt -- --check 
-=======
 	rustfmt --check ${RUST_SOURCE_FILES}
->>>>>>> origin/main
-=======
-	cargo +nightly fmt -- --check 
->>>>>>> 2af4d375
 
 .PHONY: test doc